--- conflicted
+++ resolved
@@ -77,15 +77,14 @@
 target_compile_definitions(NeuralNetwork PRIVATE TEST_NEURAL_NETWORK)
 target_link_libraries(NeuralNetwork cpp_ml_library)
 
-<<<<<<< HEAD
+
 add_executable(Apriori tests/association/AprioriTest.cpp)
 target_compile_definitions(Apriori PRIVATE TEST_APRIORI)
 target_link_libraries(Apriori cpp_ml_library)
-=======
+
 add_executable(Eclat tests/association/EclatTest.cpp)
 target_compile_definitions(Eclat PRIVATE TEST_ECLAT)
 target_link_libraries(Eclat cpp_ml_library)
->>>>>>> 2483648d
 
 # Register individual tests
 add_test(NAME LogisticRegressionTest COMMAND LogisticRegressionTest)
@@ -101,11 +100,8 @@
 add_test(NAME HierarchicalClustering COMMAND HierarchicalClustering)
 add_test(NAME SupportVectorRegression COMMAND SupportVectorRegression)
 add_test(NAME NeuralNetwork COMMAND NeuralNetwork)
-<<<<<<< HEAD
 add_test(NAME Apriori COMMAND Apriori)
-=======
 add_test(NAME Eclat COMMAND Eclat)
->>>>>>> 2483648d
 
 
 # Add example executables if BUILD_EXAMPLES is ON
@@ -145,13 +141,11 @@
             target_compile_definitions(${EXAMPLE_TARGET} PRIVATE TEST_SUPPORT_VECTOR_REGRESSION)
         elseif(EXAMPLE_NAME STREQUAL "NeuralNetworkExample")
             target_compile_definitions(${EXAMPLE_TARGET} PRIVATE TEST_NEURAL_NETWORK)
-<<<<<<< HEAD
         elseif(EXAMPLE_NAME STREQUAL "AprioriExample")
             target_compile_definitions(${EXAMPLE_TARGET} PRIVATE TEST_APRIORI)
-=======
         elseif(EXAMPLE_NAME STREQUAL "EclatExample")
             target_compile_definitions(${EXAMPLE_TARGET} PRIVATE TEST_ECLAT)
->>>>>>> 2483648d
+
         endif()
     endforeach()
 endif()