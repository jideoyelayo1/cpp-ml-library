# C++ Machine Learning Library

**cpp-ml-library** is a C++ library implementing foundational machine learning algorithms inspired by the Udemy course **"Machine Learning A-Z: AI, Python & R"** taught by **Kirill Eremenko** and **Hadelin de Ponteves**. This project aims to reimplement key algorithms from the course in C++ to provide reusable implementations for educational purposes, experimentation, and practical applications in larger C++ projects.

![C++ CI](https://github.com/jideoyelayo1/cpp-ml-library/actions/workflows/ci.yml/badge.svg)
![Release CI](https://github.com/jideoyelayo1/cpp-ml-library/actions/workflows/release.yml/badge.svg)
![Doxygen CI](https://github.com/jideoyelayo1/cpp-ml-library/actions/workflows/doxygen.yml/badge.svg)

## Project Structure

```plaintext
cpp-ml-library/
├── include/                # Header files
├── src/                    # Source files
├── tests/                  # Unit tests
├── examples/               # Example usage files
├── docs/                   # Documentation files
└── CMakeLists.txt          # CMake configuration file
```

## Getting Started

### Requirements

- C++20
- CMake 3.18+ (if using CMake for building)
- Any C++ compiler that supports C++20 (e.g., GCC 10+, Clang 10+, MSVC)

### Building the Library

To build the library with CMake:

```sh
mkdir build
cd build
cmake ..
make
```

### Installing the Library

After building, you can install the library system-wide:

```sh
make install
```

### Usage

To use this library in your C++ project, include the master header file:

```cpp
#include "ml/ml.h"
```

## Implemented Algorithms

The following machine learning algorithms are planned, inspired by concepts and techniques taught in the Udemy course:

1. **Regression**
   - [x] Polynomial Regression
   - [x] Multi-Linear Regression
   - [x] Logistic Regression
   - [x] Decision Tree Regression
   - [x] Random Forest Regression
   - [x] K-Nearest Neighbors


2. **Classification**
   - [x] Decision Tree Classifier
   - [x] Random Forest Classifier
   - [x] K-Nearest Neighbors

3. **Clustering**
   - [x] K-Means Clustering
   - [x] Hierarchical clustering

4. **Neural Networks**
   - [x] Neural Network (NN)
   - [ ] Artificial Neural Network (ANN)
   - [ ] Convolutional Neural Network (CNN)

5. **Association Rule Learning**
   - [x] Apriori
   - [x] Eclat

6. **Support Vector Machine**
   - [ ] Support Vector Regression (SVR)

## Algorithm Implementation Progress

| Algorithm Category       | Algorithm                    | Implemented | Tests | Examples |
|--------------------------|------------------------------|-------------|-------|----------|
| **Regression**           | Polynomial Regression        | [x]         | [ ]   | [x]      |
|                          | Logistic Regression      | [x]         | [ ]   | [x]      |
|                          | Multi-Linear Regression      | [x]         | [ ]   | [x]      |
|                          | Decision Tree Regression     | [ ]         | [ ]   | [ ]      |
|                          | Random Forest Regression     | [ ]         | [ ]   | [ ]      |
| **Classification**       | Decision Tree Classifier     | [ ]         | [ ]   | [ ]      |
|                          | Random Forest Classifier     | [ ]         | [ ]   | [ ]      |
<<<<<<< HEAD
|                          | K-Nearest Neighbors          | [x]         | [ ]   | [ ]      |
| **Clustering**           | K-Means Clustering           | [x]         | [ ]   | [ ]      |
| **Neural Networks**      | Neural Network (NN)          | [x]         | [ ]   | [ ]      |
=======
|                          | K-Nearest Neighbors          | [ ]         | [ ]   | [ ]      |
| **Clustering**           | K-Means Clustering           | [ ]         | [ ]   | [ ]      |
| **Neural Networks**      | Neural Network (NN)          | [x]         | [x]   | [x]      |
>>>>>>> 2483648d
|                          | Artificial Neural Network    | [ ]         | [ ]   | [ ]      |
|                          | Convolutional Neural Network | [ ]         | [ ]   | [ ]      |
| **Association Rule Learning** | Apriori                | [x]         | [x]   | [x]      |
|                          | Eclat                        | [x]         | [x]   | [x]      |
| **Support Vector Machine** | Support Vector Regression (SVR) | [ ]    | [ ]   | [ ]      |



## Examples

Each algorithm will include example usage. Examples are located in the `examples/` directory.

### Example: Decision Tree Classifier

```cpp
#include "ml/ml.h"
#include <vector>
#include <iostream>

int main() {
    ml::tree::DecisionTreeClassifier dtc;
    std::vector<std::vector<double>> data = { {5.1, 3.5, 1.4, 0.2}, {4.9, 3.0, 1.4, 0.2} };
    std::vector<int> labels = { 0, 1 };
    dtc.fit(data, labels);

    int prediction = dtc.predict({5.1, 3.5, 1.4, 0.2});
    std::cout << "Predicted class: " << prediction << std::endl;

    return 0;
}
```

## Documentation

The documentation for this project is generated using Doxygen and is available online at [GitHub Pages](https://jideoyelayo1.github.io/cpp-ml-library/). The documentation provides details on each class, function, and algorithm.

## Contributing

Contributions are welcome! Please submit a pull request or open an issue if you'd like to discuss ideas or report bugs.

## License

This project is licensed under the MIT License. See the [LICENSE](LICENSE) file for details.<|MERGE_RESOLUTION|>--- conflicted
+++ resolved
@@ -98,15 +98,9 @@
 |                          | Random Forest Regression     | [ ]         | [ ]   | [ ]      |
 | **Classification**       | Decision Tree Classifier     | [ ]         | [ ]   | [ ]      |
 |                          | Random Forest Classifier     | [ ]         | [ ]   | [ ]      |
-<<<<<<< HEAD
 |                          | K-Nearest Neighbors          | [x]         | [ ]   | [ ]      |
 | **Clustering**           | K-Means Clustering           | [x]         | [ ]   | [ ]      |
-| **Neural Networks**      | Neural Network (NN)          | [x]         | [ ]   | [ ]      |
-=======
-|                          | K-Nearest Neighbors          | [ ]         | [ ]   | [ ]      |
-| **Clustering**           | K-Means Clustering           | [ ]         | [ ]   | [ ]      |
 | **Neural Networks**      | Neural Network (NN)          | [x]         | [x]   | [x]      |
->>>>>>> 2483648d
 |                          | Artificial Neural Network    | [ ]         | [ ]   | [ ]      |
 |                          | Convolutional Neural Network | [ ]         | [ ]   | [ ]      |
 | **Association Rule Learning** | Apriori                | [x]         | [x]   | [x]      |
